# 🏆 Hall of Fame - DSA Code Repository

Welcome to the **Hall of Fame**! This page celebrates all the amazing contributors who have made this repository a valuable resource for developers worldwide. Every contribution, no matter the size, helps build this comprehensive collection of algorithms and data structures.

---

## 🌟 Founding Members

<div align="center">

### 🥇 **Repository Architects**

<table>
  <tr>
    <td align="center" width="200">
      <a href="https://github.com/Pradeepsingh61">
        <img src="https://github.com/Pradeepsingh61.png" width="120px;" alt="Pradeep Singh" style="border-radius: 50%;"/><br />
        <sub><b>Pradeep Singh</b></sub>
      </a><br />
      <sub>🎯 <b>Project Founder</b></sub><br />
      <sub>🚀 Initial Repository Creation</sub><br />
      <sub>📅 <i>Founding Member</i></sub>
    </td>
    <td align="center" width="200">
      <a href="https://github.com/Karanjot786">
        <img src="https://github.com/Karanjot786.png" width="120px;" alt="Karanjot Singh" style="border-radius: 50%;"/><br />
        <sub><b>Karanjot Singh</b></sub>
      </a><br />
      <sub>🛠️ <b>Co-Admin & Maintainer</b></sub><br />
      <sub>📊 Repository Architecture & Organization</sub><br />
      <sub>📅 <i>Co-Founder</i></sub>
    </td>
  </tr>
</table>

</div>

---

## 🎃 Hacktoberfest 2024 Champions

<div align="center">

### 🏆 **2024 Top Contributors**

<table>
  <tr>
    <td align="center" width="200">
      <a href="https://github.com/Jyotibrat">
        <img src="https://github.com/Jyotibrat.png" width="120px;" alt="Jyotibrat" style="border-radius: 50%;"/><br />
        <sub><b>Jyotibrat</b></sub>
      </a><br />
      <sub>🥇 <b>Repository Organizer</b></sub><br />
      <sub>📁 File Structure & Documentation</sub><br />
      <sub>💎 <i>40 Contributions</i></sub>
    </td>
    <td align="center" width="200">
      <a href="https://github.com/Vrajjangid5">
        <img src="https://github.com/Vrajjangid5.png" width="120px;" alt="Vrajjangid5" style="border-radius: 50%;"/><br />
        <sub><b>Vraj Jangid</b></sub>
      </a><br />
      <sub>🥈 <b>Algorithm Contributor</b></sub><br />
      <sub>⚡ Code Implementations</sub><br />
      <sub>💜 <i>11 Contributions</i></sub>
    </td>
    <td align="center" width="200">
      <img src="https://via.placeholder.com/120x120/ec4899/ffffff?text=🥉" width="120px;" alt="Third Place" style="border-radius: 50%;"/><br />
      <sub><b>🥉 Third Place</b></sub><br />
      <sub>Ready for Hacktoberfest 2025!</sub><br />
      <sub>💖 <i>Awaiting Next Champion</i></sub>
    </td>
  </tr>
</table>

</div>

---

## 🌟 **All 2024 Contributors**

### 🔥 **Algorithm Masters & Repository Heroes**

<div align="center">

<table>
  <tr>
    <td align="center" width="150">
      <a href="https://github.com/Jyotibrat">
        <img src="https://github.com/Jyotibrat.png" width="100px;" alt="Jyotibrat" style="border-radius: 50%;"/><br />
        <sub><b>Jyotibrat</b></sub>
      </a><br />
      <sub>🏗️ <b>Repository Architect</b></sub><br />
      <sub>📁 40 commits</sub>
    </td>
    <td align="center" width="150">
      <a href="https://github.com/Vrajjangid5">
        <img src="https://github.com/Vrajjangid5.png" width="100px;" alt="Vrajjangid5" style="border-radius: 50%;"/><br />
        <sub><b>Vraj Jangid</b></sub>
      </a><br />
      <sub>💻 <b>Code Contributor</b></sub><br />
      <sub>⚡ 11 commits</sub>
    </td>
    <td align="center" width="150">
      <a href="https://github.com/simrrrran1">
        <img src="https://github.com/simrrrran1.png" width="100px;" alt="simrrrran1" style="border-radius: 50%;"/><br />
        <sub><b>Simran</b></sub>
      </a><br />
      <sub>🌟 <b>Active Contributor</b></sub><br />
      <sub>⚡ 8 commits</sub>
    </td>
  </tr>
  <tr>
    <td align="center" width="150">
      <a href="https://github.com/ksvijayan06">
        <img src="https://github.com/ksvijayan06.png" width="100px;" alt="ksvijayan06" style="border-radius: 50%;"/><br />
        <sub><b>KS Vijayan</b></sub>
      </a><br />
      <sub>💡 <b>Algorithm Expert</b></sub><br />
      <sub>⚡ 7 commits</sub>
    </td>
    <td align="center" width="150">
      <a href="https://github.com/Darshith1316">
        <img src="https://github.com/Darshith1316.png" width="100px;" alt="Darshith1316" style="border-radius: 50%;"/><br />
        <sub><b>Darshith</b></sub>
      </a><br />
      <sub>🚀 <b>Code Warrior</b></sub><br />
      <sub>⚡ 6 commits</sub>
    </td>
    <td align="center" width="150">
      <a href="https://github.com/Upendra48">
        <img src="https://github.com/Upendra48.png" width="100px;" alt="Upendra48" style="border-radius: 50%;"/><br />
        <sub><b>Upendra</b></sub>
      </a><br />
      <sub>🔥 <b>Problem Solver</b></sub><br />
      <sub>⚡ 5 commits</sub>
    </td>
  </tr>
  <tr>
    <td align="center" width="150">
      <a href="https://github.com/priyamshukla-coder">
        <img src="https://github.com/priyamshukla-coder.png" width="100px;" alt="priyamshukla-coder" style="border-radius: 50%;"/><br />
        <sub><b>Priyam Shukla</b></sub>
      </a><br />
      <sub>✨ <b>Innovation Leader</b></sub><br />
      <sub>⚡ 5 commits</sub>
    </td>
  </tr>
</table>

**Total 2024 Contributors: 50+ Amazing Developers! 🎉**

*All contributors have helped build this amazing repository, from 1 commit to 130+ commits!*

</div>

---

## 🎃 Hacktoberfest 2025 - New Champions Wanted!

<div align="center">

### 🏆 **Ready for New Leaders**

<table>
  <tr>
    <td align="center" width="200">
      <img src="https://via.placeholder.com/120x120/6366f1/ffffff?text=🥇" width="120px;" alt="First Place" style="border-radius: 50%;"/><br />
      <sub><b>🏆 2025 Champion</b></sub><br />
      <sub>Be the first Hacktoberfest 2025 contributor!</sub><br />
      <sub>💎 <i>10+ Quality PRs</i></sub>
    </td>
    <td align="center" width="200">
      <img src="https://via.placeholder.com/120x120/8b5cf6/ffffff?text=🥈" width="120px;" alt="Second Place" style="border-radius: 50%;"/><br />
      <sub><b>🥈 Rising Star</b></sub><br />
      <sub>Second place awaiting you!</sub><br />
      <sub>💜 <i>5+ Quality PRs</i></sub>
    </td>
    <td align="center" width="200">
      <img src="https://via.placeholder.com/120x120/ec4899/ffffff?text=🥉" width="120px;" alt="Third Place" style="border-radius: 50%;"/><br />
      <sub><b>🥉 Code Warrior</b></sub><br />
      <sub>Third place up for grabs!</sub><br />
      <sub>💖 <i>3+ Quality PRs</i></sub>
    </td>
  </tr>
</table>

</div>

---

## 🌟 All Contributors

### 🔥 **Algorithm Masters** (5+ Algorithm Contributions)

<div align="center">

<!-- Contributors with 5+ algorithms will be added here -->
*Waiting for our first Algorithm Master! Contribute 5+ high-quality algorithms to claim this title.*

</div>

### 🏗️ **Data Structure Architects** (3+ Data Structure Implementations)

<div align="center">

<!-- Contributors with 3+ data structures will be added here -->
*Seeking our first Data Structure Architect! Implement 3+ complex data structures to earn this badge.*

</div>

### 📚 **Documentation Heroes** (Significant Documentation Improvements)

<div align="center">

<!-- Contributors who significantly improve documentation will be added here -->
*Looking for our first Documentation Hero! Help us improve our docs and examples.*

</div>

### 🐛 **Bug Hunters** (Bug Fixes and Issue Resolution)

<div align="center">

<!-- Contributors who find and fix bugs will be added here -->
*Calling all Bug Hunters! Find and fix issues to protect our codebase.*

</div>

### 🎨 **Project Creators** (Complete Project Implementations)

<div align="center">

<!-- Contributors who create complete projects will be added here -->
*Waiting for our first Project Creator! Build amazing projects using our algorithms.*

</div>

### 👨‍🏫 **Community Mentors** (Helping Others and Code Reviews)

<div align="center">

<!-- Contributors who help others and review code will be added here -->
*Seeking Community Mentors! Help review PRs and guide new contributors.*

</div>

### ⭐ **Rising Stars** (New Contributors)

<div align="center">

<!-- New contributors with 1-2 merged PRs will be added here -->
<table>
  <tr>
    <td align="center" width="150">
      <img src="https://via.placeholder.com/100x100/10b981/ffffff?text=⭐" width="100px;" alt="Rising Star" style="border-radius: 50%;"/><br />
      <sub><b>Your Name Here!</b></sub><br />
      <sub>🌟 <i>Make your first contribution!</i></sub>
    </td>
    <td align="center" width="150">
      <img src="https://via.placeholder.com/100x100/f59e0b/ffffff?text=⭐" width="100px;" alt="Rising Star" style="border-radius: 50%;"/><br />
      <sub><b>Your Name Here!</b></sub><br />
      <sub>🌟 <i>Join our community!</i></sub>
    </td>
    <td align="center" width="150">
      <img src="https://via.placeholder.com/100x100/ef4444/ffffff?text=⭐" width="100px;" alt="Rising Star" style="border-radius: 50%;"/><br />
      <sub><b>Your Name Here!</b></sub><br />
      <sub>🌟 <i>Start your journey!</i></sub>
    </td>
    <td align="center" width="150">
      <img src="https://via.placeholder.com/100x100/8b5cf6/ffffff?text=⭐" width="100px;" alt="Rising Star" style="border-radius: 50%;"/><br />
      <sub><b>Your Name Here!</b></sub><br />
      <sub>🌟 <i>Be part of history!</i></sub>
    </td>
  </tr>
</table>

</div>

---

## 🏅 Recognition Levels & Badges

### 🎯 **Contribution Categories**

| Badge | Category | Requirements | Perks |
|-------|----------|-------------|--------|
| 🚀 | **Algorithm Master** | 5+ algorithm implementations | Featured prominently, special mention |
| 🏗️ | **Data Structure Architect** | 3+ data structure implementations | Hall of Fame inclusion |
| 📚 | **Documentation Hero** | Significant documentation improvements | Community recognition |
| 🐛 | **Bug Hunter** | Find and fix critical issues | Problem solver badge |
| 🎨 | **Project Creator** | Complete projects using algorithms | Innovation recognition |
| 👨‍🏫 | **Community Mentor** | Help others and review PRs | Leadership badge |

### 🏆 **Achievement Levels**

| Level | Badge | PRs Required | Recognition |
|-------|-------|-------------|-------------|
| 🥇 **Legendary** | Gold Crown | 20+ merged PRs | Top of Hall of Fame, special privileges |
| 🥈 **Expert** | Silver Crown | 10-19 merged PRs | Expert contributor status |
| 🥉 **Advanced** | Bronze Crown | 5-9 merged PRs | Advanced contributor recognition |
| ⭐ **Rising Star** | Star Badge | 1-5 merged PRs | New contributor highlight |

---

## 🎉 Special Achievements

### 🎃 **Hacktoberfest 2025 Special Awards**

#### 🥇 **First Blood**
*First Hacktoberfest 2025 contributor*
- **Winner**: *Waiting for first contributor...*
- **Prize**: Special badge + permanent recognition

#### 🏃‍♂️ **Speed Demon**
*Fastest to complete 6 quality PRs (Super Contributor)*
- **Winner**: *TBD*
- **Prize**: Lightning bolt badge

#### 💎 **Quality Champion**
*Highest quality contributions (measured by code review scores)*
- **Winner**: *TBD*
- **Prize**: Diamond badge

#### 🤝 **Community Helper**
*Most helpful in assisting other contributors*
- **Winner**: *TBD*
- **Prize**: Helper badge

#### 🎨 **Innovation Award**
*Most creative or innovative contribution*
- **Winner**: *TBD*
- **Prize**: Innovation badge

---

## 📊 Contribution Statistics

### 📈 **Current Repository Stats**

| Metric | Count | Growth |
|--------|-------|--------|
<<<<<<< HEAD
| 👥 **Total Contributors** | 90+ Amazing Developers | 📈 +Growing Daily |
=======
| 👥 **Total Contributors** | 91+ Amazing Developers | 📈 +Growing Daily |
>>>>>>> de17023e
| 📝 **Total Commits** | 200+ Quality Commits | 📈 +Active Development |
| 🔥 **Algorithms Implemented** | 100+ Implementations | 📈 +Weekly Additions |
| 🌍 **Languages Supported** | 4 (C, C++, Java, Python) | 📈 +Expanding |
| ⭐ **GitHub Stars** | Community Loved | 📈 +Star Power |
| 🍴 **Forks** | Developer Favorite | 📈 +Open Source Impact |
| 🎃 **Hacktoberfest Ready** | 2024 ✅ → 2025 🚀 | 📈 +Next Level |

### 📊 **Most Active Categories**

1. **🔀 Sorting Algorithms** - Most contributed category
2. **🏗️ Data Structures** - High complexity implementations
3. **🌐 Graph Algorithms** - Advanced problem solving
4. **💡 Dynamic Programming** - Optimization challenges
5. **🎯 Searching Algorithms** - Fundamental implementations

### 🌍 **Global Contribution Map**

*Contributors from around the world making this project amazing!*

- 🇮🇳 **India**: Leading contributions
- 🌍 **Worldwide**: Welcoming global contributors
- 🎃 **Hacktoberfest**: International participation

---

## 🚀 How to Join the Hall of Fame

### 🎯 **Quick Start Guide**

1. **🍴 Fork** the repository
2. **🔍 Choose** an area to contribute:
   - Add new algorithms
   - Implement data structures
   - Fix bugs or improve documentation
   - Create complete projects
3. **💻 Code** with quality and proper documentation
4. **✅ Test** your implementation thoroughly
5. **📝 Submit** a well-documented pull request
6. **🎉 Celebrate** your contribution!

### 💡 **Contribution Ideas**

#### **For Beginners** ⭐
- Add comments to existing code
- Implement basic sorting algorithms
- Create simple mathematical algorithms
- Write usage examples

#### **For Intermediate** 🔥
- Implement advanced data structures
- Add graph algorithms
- Create dynamic programming solutions
- Optimize existing code

#### **For Experts** 🚀
- Build complete projects
- Implement complex algorithms
- Add machine learning algorithms
- Create algorithm visualizations

---

## 🏆 Wall of Appreciation

### 💌 **Thank You Messages**

*"Thank you to every contributor who makes this repository a valuable resource for developers worldwide!"*

#### 🙏 **Special Thanks to All Our 2024 Contributors**

<<<<<<< HEAD
We extend our heartfelt gratitude to all **90+ contributors** who made this repository possible in 2024:
=======
We extend our heartfelt gratitude to all **91+ contributors** who made this repository possible in 2024:
>>>>>>> de17023e

**🏆 Top Contributors (5+ commits):**
- [@Pradeepsingh61](https://github.com/Pradeepsingh61) - 130 contributions 👑 **Project Founder**
- [@Jyotibrat](https://github.com/Jyotibrat) - 40 contributions 🥇 **Repository Organizer**
- [@Vrajjangid5](https://github.com/Vrajjangid5) - 11 contributions 🥈 **Algorithm Contributor**
- [@simrrrran1](https://github.com/simrrrran1) - 8 contributions 🌟 **Active Contributor**
- [@ksvijayan06](https://github.com/ksvijayan06) - 7 contributions 💡 **Algorithm Expert**
- [@Darshith1316](https://github.com/Darshith1316) - 6 contributions 🚀 **Code Warrior**
- [@Upendra48](https://github.com/Upendra48) - 5 contributions 🔥 **Problem Solver**
- [@priyamshukla-coder](https://github.com/priyamshukla-coder) - 5 contributions ✨ **Innovation Leader**

**⭐ Rising Stars (2-4 commits):**
- [@da-ksh-esh](https://github.com/da-ksh-esh) - 4 contributions 🌟 **Active Developer**
- [@Pallavi-Shtgr](https://github.com/Pallavi-Shtgr) - 4 contributions 🌟 **Algorithm Enthusiast**
- [@Karanjot786](https://github.com/Karanjot786) - 4 contributions 🛠️ **Co-Admin & Maintainer**
- [@ilyas829](https://github.com/ilyas829) - 4 contributions 🌟 **Code Contributor**
- [@HusainS07](https://github.com/HusainS07) - 4 contributions 🌟 **Problem Solver**
- [@Dhairya-A-Mehra](https://github.com/Dhairya-A-Mehra) - 4 contributions 🌟 **Innovation Seeker**
- [@shivigoyal4321](https://github.com/shivigoyal4321) - 3 contributions ⭐ **Rising Star**
- [@Sandipan3](https://github.com/Sandipan3) - 3 contributions ⭐ **Code Warrior**
- [@Riya922003](https://github.com/Riya922003) - 3 contributions ⭐ **Algorithm Explorer**
- [@yesiamrajeev](https://github.com/yesiamrajeev) - 3 contributions ⭐ **Data Structure Fan**
- [@Prem-Kumar-Dev](https://github.com/Prem-Kumar-Dev) - 3 contributions ⭐ **Problem Solver**
- [@ohmschrodinger](https://github.com/ohmschrodinger) - 3 contributions ⭐ **Code Scientist**
- [@Nandinig24](https://github.com/Nandinig24) - 3 contributions ⭐ **Algorithm Artist**
- [@Fandroid745](https://github.com/Fandroid745) - 2 contributions ⭐ **New Contributor**
- [@harshgsharma1501](https://github.com/harshgsharma1501) - 2 contributions ⭐ **Fresh Developer**
- [@devjit485](https://github.com/devjit485) - 2 contributions ⭐ **Code Explorer**
- [@YudhveerCAIN](https://github.com/YudhveerCAIN) - 2 contributions ⭐ **Algorithm Starter**
- [@Suchit1938](https://github.com/Suchit1938) - 2 contributions ⭐ **Problem Tackler**
- [@anill1412](https://github.com/anill1412) - 2 contributions ⭐ **Code Learner**
- [@Sauhardya27](https://github.com/Sauhardya27) - 2 contributions ⭐ **DSA Explorer**
- [@Sashank-05](https://github.com/Sashank-05) - 2 contributions ⭐ **Algorithm Student**
- [@kunal15112001](https://github.com/kunal15112001) - 2 contributions ⭐ **Code Enthusiast**
- [@Cgarg547](https://github.com/Cgarg547) - 2 contributions ⭐ **Programming Fan**
- [@ADITYATIWARI342005](https://github.com/ADITYATIWARI342005) - 2 contributions ⭐ **Young Coder**

**💫 First-Time Contributors (1 commit):**
*Special thanks to these amazing developers who made their first open-source contribution to our repository!*

- [@Pooja1030](https://github.com/Pooja1030) - 1 contribution 💫 **First Contribution**
- [@Pushkrajpnaik](https://github.com/Pushkrajpnaik) - 1 contribution 💫 **Open Source Starter**
- [@weirdwizard20](https://github.com/weirdwizard20) - 1 contribution 💫 **Code Wizard**
- [@Rasesh-Srivastava](https://github.com/Rasesh-Srivastava) - 1 contribution 💫 **Algorithm Beginner**
- [@Rohan-Gautam](https://github.com/Rohan-Gautam) - 1 contribution 💫 **DSA Explorer**
- [@sagar98cyber](https://github.com/sagar98cyber) - 1 contribution 💫 **Cyber Enthusiast**
- [@Tisha-Malkani](https://github.com/Tisha-Malkani) - 1 contribution 💫 **Code Artist**
- [@abhisheksaxena15](https://github.com/abhisheksaxena15) - 1 contribution 💫 **Problem Solver**
- [@AdityaSen-1606](https://github.com/AdityaSen-1606) - 1 contribution 💫 **Fresh Coder**
- [@anmol-tripathi83](https://github.com/anmol-tripathi83) - 1 contribution 💫 **Algorithm Learner**
- [@dhruvaaArya05](https://github.com/dhruvaaArya05) - 1 contribution 💫 **Code Explorer**
- [@halcyon-past](https://github.com/halcyon-past) - 1 contribution 💫 **Programming Enthusiast**
- [@harshogale04](https://github.com/harshogale04) - 1 contribution 💫 **DSA Student**
- [@pranav244872](https://github.com/pranav244872) - 1 contribution 💫 **First Timer**
- [@RK-41](https://github.com/RK-41) - 1 contribution 💫 **Code Warrior**
- [@satyamlal](https://github.com/satyamlal) - 1 contribution 💫 **Algorithm Fan**
- [@vedantanasune](https://github.com/vedantanasune) - 1 contribution 💫 **Programming Starter**
- [@vidhvath28](https://github.com/vidhvath28) - 1 contribution 💫 **Open Source Newcomer**

*Total Contributors: 50+ Amazing Developers! 🎉*

#### 🌍 **Global Impact**

Our contributors represent the spirit of open source collaboration:
- **🇮🇳 India**: Leading the charge with passionate developers
- **🌍 Worldwide**: Welcoming developers from all backgrounds
- **🎓 Students**: Providing learning opportunities for newcomers
- **👨‍💻 Professionals**: Sharing expertise and best practices

#### 💝 **What Your Contributions Mean**

Every line of code, every algorithm implementation, every bug fix contributes to:
- **📚 Learning**: Helping thousands of students understand DSA concepts
- **🚀 Career Growth**: Providing interview preparation resources
- **🌟 Open Source**: Building a stronger development community
- **🎃 Hacktoberfest**: Creating meaningful first-time contribution opportunities

### 🌟 **Special Mentions**

#### **🎖️ First Contributor Award**
*Waiting for our first external contributor to claim this honor!*

#### **🎯 Milestone Achievements**
- **🥇 100th Commit**: *TBD*
- **🥈 50th PR**: *TBD*
- **🥉 25th Contributor**: *TBD*

---

## 📞 **Want to Be Featured?**

### 🤝 **How to Get Recognized**

1. **Make Quality Contributions**: Focus on well-documented, tested code
2. **Help the Community**: Review others' PRs and provide helpful feedback
3. **Be Consistent**: Regular contributions show dedication
4. **Follow Guidelines**: Adhere to our contribution standards
5. **Stay Engaged**: Participate in discussions and help newcomers

### 📧 **Contact for Recognition**

If you feel your contributions deserve recognition or if we missed featuring you:

- **GitHub**: [@Karanjot786](https://github.com/Karanjot786/)
- **Twitter/X**: [@Karanjotdulay](https://x.com/Karanjotdulay)

---

<div align="center">

## 🎉 **Join Us Today!**

**Ready to make your mark? Your name could be the next addition to our Hall of Fame!**

[![Contribute Now](https://img.shields.io/badge/Contribute-Now-brightgreen?style=for-the-badge&logo=github)](https://github.com/Pradeepsingh61/DSA_Code)

**Let's build something amazing together! 🚀**

---

*Last updated: October 2025*
*This Hall of Fame is updated regularly to recognize new contributors.*

**⭐ Star the repo • 🍴 Fork it • 💻 Contribute • 🎉 Get featured!**

</div><|MERGE_RESOLUTION|>--- conflicted
+++ resolved
@@ -339,11 +339,7 @@
 
 | Metric | Count | Growth |
 |--------|-------|--------|
-<<<<<<< HEAD
-| 👥 **Total Contributors** | 90+ Amazing Developers | 📈 +Growing Daily |
-=======
 | 👥 **Total Contributors** | 91+ Amazing Developers | 📈 +Growing Daily |
->>>>>>> de17023e
 | 📝 **Total Commits** | 200+ Quality Commits | 📈 +Active Development |
 | 🔥 **Algorithms Implemented** | 100+ Implementations | 📈 +Weekly Additions |
 | 🌍 **Languages Supported** | 4 (C, C++, Java, Python) | 📈 +Expanding |
@@ -414,11 +410,7 @@
 
 #### 🙏 **Special Thanks to All Our 2024 Contributors**
 
-<<<<<<< HEAD
-We extend our heartfelt gratitude to all **90+ contributors** who made this repository possible in 2024:
-=======
 We extend our heartfelt gratitude to all **91+ contributors** who made this repository possible in 2024:
->>>>>>> de17023e
 
 **🏆 Top Contributors (5+ commits):**
 - [@Pradeepsingh61](https://github.com/Pradeepsingh61) - 130 contributions 👑 **Project Founder**
